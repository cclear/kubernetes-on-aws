--- conflicted
+++ resolved
@@ -373,7 +373,6 @@
           - mountPath: /etc/kubernetes/config
             name: kubernetes-configs
             readOnly: true
-<<<<<<< HEAD
           resources:
             requests:
               cpu: 100m
@@ -381,10 +380,7 @@
             limits:
               cpu: 200m
               memory: 500Mi
-        - image: registry.opensource.zalan.do/teapot/k8s-authnz-webhook:52cc6ef
-=======
         - image: registry.opensource.zalan.do/teapot/k8s-authnz-webhook:6669b4b
->>>>>>> 5ddfb9b7
           name: webhook
           ports:
           - containerPort: 8081
@@ -870,31 +866,6 @@
               - mountPath: /meta/credentials
                 name: credentials
                 readOnly: true
-<<<<<<< HEAD
-              resources:
-                limits:
-                  cpu: 200m
-                  memory: 100Mi
-                requests:
-                  cpu: 50m
-                  memory: 50Mi
-            - name: kubectl
-              image: registry.opensource.zalan.do/teapot/hyperkube:pr-cp_zalando.pr-37302
-              command:
-              - /hyperkube
-              args:
-              - kubectl
-              - proxy
-              - --port=8080
-              resources:
-                limits:
-                  cpu: 100m
-                  memory: 100Mi
-                requests:
-                  cpu: 25m
-                  memory: 25Mi
-=======
->>>>>>> 5ddfb9b7
             volumes:
             - name: credentials
               emptyDir:
@@ -937,8 +908,6 @@
               - --consumer=aws
               - --aws-hosted-zone={{HOSTED_ZONE}}.
               - --aws-record-group-id={{STACK_NAME}}-{{STACK_VERSION}}
-<<<<<<< HEAD
-              - --sync
               resources:
                 limits:
                   cpu: 200m
@@ -946,8 +915,6 @@
                 requests:
                   cpu: 50m
                   memory: 25Mi
-=======
->>>>>>> 5ddfb9b7
             - name: kubectl
               image: registry.opensource.zalan.do/teapot/hyperkube:pr-cp_zalando.pr-37302
               command:
